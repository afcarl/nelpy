"""
nelpy default API

``nelpy`` is a neuroelectrophysiology object model and data analysis suite
based on the python-vdmlab project (https://github.com/mvdm/vandermeerlab),
and inspired by the neuralensemble.org NEO project
(see http://neo.readthedocs.io/en/0.4.0/core.html).
"""

# from .objects import *  # NOTE: control exported symbols in objects.py
<<<<<<< HEAD

from .core import *
from .auxiliary import *
=======
>>>>>>> 909173c0

from .core import *
from .auxiliary import *

from . import analysis
from . import filtering
from . import plotting
from . import utils
# from . import io

from . version import __version__

# TODO: decide on which utils to expose directly:
# from .utils import (find_nearest_idx,
#                     find_nearest_indices)

# from .hmmutils import PoissonHMM
# from . import hmmutils

# from .plotting import plot<|MERGE_RESOLUTION|>--- conflicted
+++ resolved
@@ -8,12 +8,6 @@
 """
 
 # from .objects import *  # NOTE: control exported symbols in objects.py
-<<<<<<< HEAD
-
-from .core import *
-from .auxiliary import *
-=======
->>>>>>> 909173c0
 
 from .core import *
 from .auxiliary import *
