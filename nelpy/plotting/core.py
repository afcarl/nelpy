--- conflicted
+++ resolved
@@ -12,27 +12,27 @@
            'epoch_plot']
 
 class RasterLabelData(artist.Artist):
-
+    
     def __init__(self):
         self.label_data = {}  # (k, v) = (unit_id, (unit_loc, unit_label))
         artist.Artist.__init__(self)
         self.yrange = []
-
+        
     def __repr__(self):
         return "<nelpy.RasterLabelData at " + str(hex(id(self))) + ">"
-
+        
     @property
     def label_data(self):
         return self._label_data
-
+    
     @label_data.setter
     def label_data(self, val):
         self._label_data = val
-
+        
     @property
     def yrange(self):
         return self._yrange
-
+    
     @yrange.setter
     def yrange(self, val):
         self._yrange = val
@@ -168,9 +168,6 @@
     """
     raise NotImplementedError("overviewstripplot() not implemented yet")
 
-<<<<<<< HEAD
-def raster(data, *, cmap=None, color=None, legend=True, ax=None, plot_support=True, lw=None, lh=None, collapse = None,**kwargs):
-=======
 def rasterc(spiketrain, nbins=25, **kwargs):
     fig = plt.figure(figsize=(12, 4))
     gs = gridspec.GridSpec(2, 1, hspace=0.01, height_ratios=[0.2,0.8])
@@ -193,13 +190,60 @@
     npl.utils.sync_xlims(ax1, ax2)
 
     return ax1, ax2
-
-
-def raster(data, *, cmap=None, color=None, legend=True, ax=None,
-           plot_support=True, lw=None, lh=None, vertstack=None,
-           **kwargs):
->>>>>>> 39086841
-    """Docstring goes here."""
+        
+def raster(data, *, cmap=None, color=None, ax=None, lw=None, lh=None, 
+           vertstack=None, labels=None, **kwargs):
+    """Make a raster plot from a SpikeTrainArray object.
+    
+    Parameters
+    ----------
+    data : nelpy.SpikeTrainArray object
+    cmap: matplotlib colormap, optional
+    color: matplotlib color, optional
+        Plot color; default is '0.25'
+    ax : axis object, optional
+        Plot in given axis. If None, plots on current axes
+    lw : float, optional
+        Linewidth, default value of lw=1.5.
+    lh : float, optional
+        Line height, default value of 0.95
+    vertstack : Stack units in vertically adjacent positions, optional
+        Default is to plot units in absolute positions according 
+        to their unit_ids
+    labels : Labels for input data units, optional
+        If not specified, default is to use the unit_labels from the 
+        SpikeTrainArray input. See SpikeTrainArray docstring for 
+        default behavior of unit_labels
+    kwargs :
+        Other keyword arguments are passed to main vlines() call
+    
+    Returns
+    -------
+    ax : matplotlib axis
+        Axis object with plot data.
+    
+    Examples
+    --------
+    Instantiate a SpikeTrainArray and create a raster plot
+        >>> stdata1 = [1,2,4,5,6,10,20]
+        >>> stdata2 = [3,4,4.5,5,5.5,19]
+        >>> stdata3 = [5,12,14,15,16,18,22,23,24]
+        >>> stdata4 = [5,12,14,15,16,18,23,25,32]
+
+        >>> sta1 = nelpy.SpikeTrainArray([stdata1, stdata2, stdata3, 
+                                          stdata4, stdata1+stdata4], 
+                                          fs=5, unit_ids=[1,2,3,4,6])
+        >>> ax = raster(sta1, color='cyan', lw=2, lh=2)
+        
+    Instantiate another SpikeTrain Array, stack units, and specify labels. 
+    Note that the user-specified labels in the call to raster() will be 
+    shown instead of the unit_labels associated with the input data
+        >>> sta3 = nelpy.SpikeTrainArray([stdata1, stdata4, stdata2+stdata3], 
+                                         support=ep1, fs=5, unit_ids=[10,5,12], 
+                                         unit_labels=['some', 'more', 'cells'])
+        >>> raster(sta3, color=plt.cm.Blues, lw=2, lh=2, vertstack=True, 
+                   labels=['units', 'of', 'interest'])
+    """
 
     # Sort out default values for the parameters
     if ax is None:
@@ -210,58 +254,33 @@
         lw = 1.5
     if lh is None:
         lh = 0.95
-<<<<<<< HEAD
-    if collapse is None:
-        collapse = False
-    
-    firstplot = False
-    if not ax.findobj(match=mpl.collections.LineCollection):
-        firstplot = True
-=======
     if vertstack is None:
         vertstack = False
-
+    
     firstplot = False
     if not ax.findobj(match=RasterLabelData):
         firstplot = True
         ax.add_artist(RasterLabelData())
->>>>>>> 39086841
+    
+    # override labels
+    if labels is not None:
+        unit_labels = labels
+    else:
+        unit_labels = []
 
     hh = lh/2.0  # half the line height
 
     # Handle different types of input data
     if isinstance(data, SpikeTrainArray):
-<<<<<<< HEAD
-        # the following example code can be used (modified) to correctly label
-        # only those units which have spike trains on the axis (cumulative)
-        #######################################################################
-#         ylabels = [item.get_text() for item in ax.get_yticklabels()]
-#         ylabels[1] = 'Testing'
-#         ax.set_yticklabels(ylabels)
-        #######################################################################
-        print("unit labels from object: ", data.unit_labels)
-
-        prev_yrange = ax.get_ylim()
-        # hacky fix for default empty axes:
-        if prev_yrange[0] == 0:
-            prev_yrange = [np.infty, 1]
-
-        if collapse:
-            minunit = 1
-            maxunit = data.n_units
-            unitlist = range(1, data.n_units + 1)
-        else:
-            minunit = np.array(data.unit_ids).min()
-            maxunit = np.array(data.unit_ids).max()
-            unitlist = data.unit_ids
-=======
->>>>>>> 39086841
-
+        
         label_data = ax.findobj(match=RasterLabelData)[0].label_data
         unitlist = [np.NINF for element in data.unit_ids]
-
+        # no override labels so use unit_labels from input
+        if not unit_labels: 
+            unit_labels = data.unit_labels
+        
         if firstplot:
-            if vertstack:
+            if vertstack: 
                 minunit = 1
                 maxunit = data.n_units
                 unitlist = range(1, data.n_units + 1)
@@ -269,7 +288,7 @@
                 minunit = np.array(data.unit_ids).min()
                 maxunit = np.array(data.unit_ids).max()
                 unitlist = data.unit_ids
-        # see if any of the unit_ids has already been plotted. If so,
+        # see if any of the unit_ids has already been plotted. If so, 
         # then merge
         else:
             for idx, unit_id in enumerate(data.unit_ids):
@@ -278,7 +297,7 @@
                     unitlist[idx] = position
                 else:  # unit not yet plotted
                     if vertstack:
-                        unitlist[idx] = 1 + max(int(ax.get_yticks()[-1]),
+                        unitlist[idx] = 1 + max(int(ax.get_yticks()[-1]), 
                                                 max(unitlist))
                     else:
                         warnings.warn("Spike trains may be plotted in "
@@ -290,38 +309,30 @@
             minunit = int(minunit)
             maxunit = int(maxunit)
         else:
-            prev_yrange = ax.get_ylim()
-            minunit = int(np.min([np.ceil(prev_yrange[0]), np.min(unitlist)]))
-            maxunit = int(np.max([np.floor(prev_yrange[1]), np.max(unitlist)]))
-
-        yrange = [minunit - 0.5, maxunit + 0.5]
-
+            (prev_ymin, prev_ymax) = ax.findobj(match=RasterLabelData)[0].yrange
+            minunit = int(np.min([np.ceil(prev_ymin), np.min(unitlist)]))
+            maxunit = int(np.max([np.floor(prev_ymax), np.max(unitlist)]))
+
+        yrange = (minunit - 0.5, maxunit + 0.5)
 
         if cmap is not None:
             color_range = range(data.n_units)
-            colors = cmap(np.linspace(0.25, 0.75, data.n_units)) # TODO: if we go from 0 then most colormaps are invisible at one end of the spectrum
+            # TODO: if we go from 0 then most colormaps are invisible at one end of the spectrum
+            colors = cmap(np.linspace(0.25, 0.75, data.n_units)) 
             for unit, spiketrain, color_idx in zip(unitlist, data.time, color_range):
                 ax.vlines(spiketrain, unit - hh, unit + hh, colors=colors[color_idx], lw=lw, **kwargs)
         else:  # use a constant color:
             for unit, spiketrain in zip(unitlist, data.time):
                 ax.vlines(spiketrain, unit - hh, unit + hh, colors=color, lw=lw, **kwargs)
-
+        
+        # get existing label data so we can set some attributes
+        rld = ax.findobj(match=RasterLabelData)[0]
+        
         ax.set_ylim(yrange)
-
-<<<<<<< HEAD
-        if firstplot:
-            ax.set_yticks(unitlist)
-            ax.set_yticklabels(data.unit_labels)
-
-        else:
-            new_yticklabels = [prev_yticklabel.get_text() for prev_yticklabel in ax.get_yticklabels()] \
-                            + data.unit_labels
-            ax.set_yticks(np.append(ax.get_yticks(), unitlist))
-            ax.set_yticklabels(new_yticklabels + data.unit_labels)
-=======
-        label_data = ax.findobj(match=RasterLabelData)[0].label_data  # get existing label data from axis
-        for unit_id, loc, label in zip(data.unit_ids, unitlist, data.unit_labels):
-            label_data[unit_id] = (loc, label)  # gives (location, unit label)
+        rld.yrange = yrange
+
+        for unit_id, loc, label in zip(data.unit_ids, unitlist, unit_labels):
+            rld.label_data[unit_id] = (loc, label)
         unitlocs = []
         unitlabels = []
         for loc, label in label_data.values():
@@ -329,11 +340,7 @@
             unitlabels.append(label)
         ax.set_yticks(unitlocs)
         ax.set_yticklabels(unitlabels)
->>>>>>> 39086841
-
-    elif isinstance(data, EpochArray):
-        # TODO: how can I figure out an appropriate height when plotting a spiketrain support?
-        epoch_plot(ax=ax, epochs=data, height=1e3, fc='0.2', ec=None, alpha=0.2, hatch=None)
+
     else:
         raise NotImplementedError(
             "plotting {} not yet supported".format(str(type(data))))
